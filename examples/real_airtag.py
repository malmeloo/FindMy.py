--- conflicted
+++ resolved
@@ -32,11 +32,7 @@
 
 def main(airtag_path: Path) -> int:
     # Step 0: create an accessory key generator
-<<<<<<< HEAD
     airtag = FindMyAccessory.from_json(airtag_path)
-=======
-    airtag = FindMyAccessory.from_plist(plist_path)
->>>>>>> 70098541
 
     # Step 1: log into an Apple account
     print("Logging into account")
